# README

This directory contains a number of sample scripts that use ZOAU in various ways.

[See one-liners.md for a number of short examples](one-liners.md) that accomplish different tasks.
There are also longer scripts that can be useful:

|Name|Purpose|
|----|-------|
|[chkptf.sh](chkptf.sh)|Print out what PTFs have been applied to a particular CSI/Target Zone|
|[dcat.sh](dcat.sh)|Cat sequential datasets or PDS members (supports wildcards in dataset and member)|
|[dump_and_filter_racf.sh](dump_and_filter_racf.sh)|Dump and Filter RACF database for two record types|
|[rcvptf.sh](rcvptf.sh)|Receive a PTF that you have uploaded to the Unix System Services zFS file system from ShopZ.|
|[ispfcmd.sh](ispfcmd.sh)|Run an ISPF command from Unix System Services.|
<<<<<<< HEAD
|[zcx_versions.py](zcx_versions.py)|Check running zCX instances to see if any can be upgraded.|
|[smpe_list.py](smpe_list.py)|Sample code showing how to convert from JCL to Python using the list feature of SMPE.|
|[SMPElistDefaults.yaml](SMPElistDefaults.yaml)|Definitions that smpe_list.py needs. Must be put in the same directory as smpe_list.py. Changes need to be made to match users system|
=======
|[mps.sh](mps.sh)|Display active MVS processes.|
|[zcx_versions.py](zcx_versions.py)|Check running zCX instances to see if any can be upgraded.|
>>>>>>> 8e09bc38
<|MERGE_RESOLUTION|>--- conflicted
+++ resolved
@@ -12,11 +12,7 @@
 |[dump_and_filter_racf.sh](dump_and_filter_racf.sh)|Dump and Filter RACF database for two record types|
 |[rcvptf.sh](rcvptf.sh)|Receive a PTF that you have uploaded to the Unix System Services zFS file system from ShopZ.|
 |[ispfcmd.sh](ispfcmd.sh)|Run an ISPF command from Unix System Services.|
-<<<<<<< HEAD
+|[mps.sh](mps.sh)|Display active MVS processes.|
 |[zcx_versions.py](zcx_versions.py)|Check running zCX instances to see if any can be upgraded.|
 |[smpe_list.py](smpe_list.py)|Sample code showing how to convert from JCL to Python using the list feature of SMPE.|
-|[SMPElistDefaults.yaml](SMPElistDefaults.yaml)|Definitions that smpe_list.py needs. Must be put in the same directory as smpe_list.py. Changes need to be made to match users system|
-=======
-|[mps.sh](mps.sh)|Display active MVS processes.|
-|[zcx_versions.py](zcx_versions.py)|Check running zCX instances to see if any can be upgraded.|
->>>>>>> 8e09bc38
+|[SMPElistDefaults.yaml](SMPElistDefaults.yaml)|Definitions that smpe_list.py needs. Must be put in the same directory as smpe_list.py. Changes need to be made to match users system|